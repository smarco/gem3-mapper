/*
 *  GEM-Mapper v3 (GEM3)
 *  Copyright (c) 2011-2017 by Santiago Marco-Sola  <santiagomsola@gmail.com>
 *
 *  This file is part of GEM-Mapper v3 (GEM3).
 *
 *  This program is free software: you can redistribute it and/or modify
 *  it under the terms of the GNU General Public License as published by
 *  the Free Software Foundation, either version 3 of the License, or
 *  (at your option) any later version.
 *
 *  This program is distributed in the hope that it will be useful,
 *  but WITHOUT ANY WARRANTY; without even the implied warranty of
 *  MERCHANTABILITY or FITNESS FOR A PARTICULAR PURPOSE.  See the
 *  GNU General Public License for more details.
 *
 *  You should have received a copy of the GNU General Public License
 *  along with this program.  If not, see <http://www.gnu.org/licenses/>.
 *
 * PROJECT: GEM-Mapper v3 (GEM3)
 * AUTHOR(S): Santiago Marco-Sola <santiagomsola@gmail.com>
 * DESCRIPTION:
 *   Provides functionality for an easy file management
 *   providing stream-based access for reading & writing
 */

#include "system/fm.h"
#include "system/errors.h"
#ifdef HAVE_ZLIB
#include <zlib.h>
#endif
#ifdef HAVE_BZLIB
#include <bzlib.h>
#endif
#include "utils/vector.h"

/*
 * Debug
 */
#define FM_DEEP_DEBUG false

/*
 * Error Messages
 */
#define GEM_ERROR_FM_NO_ZLIB_SUPPORT "ZLIB functionality disable for this compilation"
#define GEM_ERROR_FM_NO_BZLIB_SUPPORT "BZLIB functionality disable for this compilation"

#define GEM_ERROR_FM_OPEN "Could not open file '%s'"
#define GEM_ERROR_FM_FDOPEN "Could not open file '%s'"
#define GEM_ERROR_FM_GZOPEN "Could not open GZip file"
#define GEM_ERROR_FM_BZOPEN "Could not open BZip file"
#define GEM_ERROR_FM_STAT "Could not stat file '%s'"
#define GEM_ERROR_FM_CLOSE "Could not close file '%s'"
#define GEM_ERROR_FM_GZCLOSE "Could not close GZip file '%s'"
#define GEM_ERROR_FM_BZCLOSE "Could not close BZip file '%s'"
#define GEM_ERROR_FM_FILENO "Invalid stream, fileno() call failed"
#define GEM_ERROR_FM_SEEK "Could not seek file '%s' to %"PRIu64
#define GEM_ERROR_FM_UNLINK "Could not unlink file '%s'"

#define GEM_ERROR_FM_WRITE "Could not write to file '%s'"
#define GEM_ERROR_FM_GZWRITE "Could not write to GZip file '%s'"
#define GEM_ERROR_FM_BZWRITE "Could not write to BZip file '%s'"

#define GEM_ERROR_FM_READ "Could not read %"PRIu64" bytes from file '%s'"
#define GEM_ERROR_FM_READ_ZERO "Zero bytes read from file '%s'"
#define GEM_ERROR_FM_FDREAD "Could not read %"PRIu64" bytes from fd(%d)"
#define GEM_ERROR_FM_GZREAD "Could not read %"PRIu64" bytes from GZip file '%s'"
#define GEM_ERROR_FM_BZREAD "Could not read %"PRIu64" bytes from BZip file '%s'"

#define GEM_ERROR_FM_INVALID_MODE_WRITE "Invalid file mode. File '%s' cannot be written"
#define GEM_ERROR_FM_INVALID_MODE_READ "Invalid file mode. File '%s' cannot be read"
#define GEM_ERROR_FM_NOT_SEEKABLE "Cannot seek file '%s' "

#define GEM_ERROR_FM_LOAD "Could not load memory chunk (size=%"PRIu64",read=%"PRIu64")"
#define GEM_ERROR_FM_DUP  "Could not duplicate file '%s' (not regular FILE or stream)"


/*
 * File-Manager
 */
struct _fm_t {
  /* File */
  int fd;                 /* File descriptor */
  FILE* file;             /* FILE */
#ifdef HAVE_ZLIB
  gzFile gz_file;         /* GZip FILE */
#endif
#ifdef HAVE_BZLIB
  BZFILE* bz_file;        /* BZip FILE */
#endif
  /* Attributes */
  fm_type file_type;      /* File type */
  fm_mode mode;           /* File mode {R,W,R/W} */
  char *file_name;        /* File name */
  /* Locator */
  uint64_t byte_position; /* Current byte position */
  uint64_t file_size;     /* File size */
  bool eof;               /* End of file flag */
  /* Auxiliary Skip Buffers */
  uint8_t* skip_read_buffer;
  uint8_t* skip_write_buffer;
};

/*
 * I/O Constants/Values
 */
// Buffer Size
#define FM_BULK_COPY_BLOCK_SIZE BUFFER_SIZE_256M // SSIZE_MAX
#define FM_SKIP_BUFFER_SIZE     BUFFER_SIZE_2M
// Open Flags
const int fm_open_flags[3] = { O_RDONLY, O_WRONLY|O_CREAT|O_TRUNC, O_RDWR|O_CREAT };
const char* const fm_file_open_flags[3] = { "rb", "wb", "wb+" };
const char* const fm_gzfile_open_flags[3] = { "rb", "wb9", "wb+9"};

/*
 * Handy Macros
 */
#define FM_IS_READING(fm_mode) (fm_mode!=FM_WRITE)
#define FM_IS_WRITING(fm_mode) (fm_mode!=FM_READ)

/*
 * Setup
 */
void fm_initialize(fm_t* const file_manager) {
  // Locator
  file_manager->eof = FM_IS_READING(file_manager->mode) ? feof(file_manager->file) : false;
  file_manager->byte_position = 0;
  // Init Special Files
  switch (file_manager->file_type) {
    case FM_STREAM:
    case FM_REGULAR_FILE:
<<<<<<< HEAD
	  case FM_POPEN:
=======
	 case FM_POPEN:
>>>>>>> 97f66ada
      break;
#ifdef HAVE_ZLIB
    case FM_GZIPPED_FILE: {
      // TODO: patch FM_READ_WRITE
      file_manager->fd = fileno(file_manager->file);
      gem_cond_fatal_error(file_manager->fd==-1,FM_FILENO);
      file_manager->gz_file = gzdopen(file_manager->fd,fm_gzfile_open_flags[file_manager->mode]);
      gem_cond_fatal_error(!file_manager->gz_file,FM_GZOPEN);
      break;
    }
#endif
#ifdef HAVE_BZLIB
    case FM_BZIPPED_FILE: {
      // TODO: patch FM_READ_WRITE
      int bzerror;
      file_manager->bz_file = FM_IS_READING(file_manager->mode) ?
          BZ2_bzReadOpen(&bzerror,file_manager->file,0,0,NULL,0) :
          BZ2_bzWriteOpen(&bzerror,file_manager->file,9,0,0);
      gem_cond_fatal_error(bzerror!=BZ_OK,FM_BZOPEN);
      break;
    }
#endif
    default:
      GEM_INVALID_CASE();
      break;
  }
  // Auxiliary Skip Buffers
  file_manager->skip_read_buffer=NULL;
  file_manager->skip_write_buffer=NULL;
}
void fm_check_file_type(fm_t* const file_manager,char* const file_name) {
  // Check FILE stats
  struct stat stat_info;
  gem_cond_fatal_error(stat(file_name,&stat_info)==-1,FM_STAT,file_name);
  // Open the FILE and check type
  FILE* file;
  gem_cond_fatal_error(!(file=fopen(file_name,"r")),FM_OPEN,file_name);
  if (S_ISREG(stat_info.st_mode)) { // Regular file
    file_manager->file_type = FM_REGULAR_FILE;
    file_manager->file_size = stat_info.st_size;
    // Check if GZIP/BZIP compressed
    unsigned char tbuf[4];
    if (fread(tbuf,1,4,file) == 4) {
      if(tbuf[0]==0x1f && tbuf[1]==0x8b && tbuf[2]==0x08) {
        file_manager->file_type = FM_GZIPPED_FILE;
      } else if(tbuf[0]=='B' && tbuf[1]=='Z' && tbuf[2]=='h' && tbuf[3]>='0' && tbuf[3]<='9') {
        file_manager->file_type = FM_BZIPPED_FILE;
      }
    }
  } else {
    file_manager->file_type = FM_STREAM;
    file_manager->file_size = UINT64_MAX;
  }
  gem_cond_fatal_error(fclose(file),FM_CLOSE,file_name);
}
fm_t* fm_open_file(char* const file_name,const fm_mode mode) {
  // Allocate handler
  fm_t* file_manager = mm_alloc(fm_t);
  // File
  file_manager->fd = open(file_name,fm_open_flags[mode],S_IRUSR|S_IWUSR|S_IRGRP|S_IROTH);
  gem_cond_fatal_error(file_manager->fd==-1,FM_OPEN,file_name);
  file_manager->file = fdopen(file_manager->fd,fm_file_open_flags[mode]);
  gem_cond_fatal_error(file_manager->file==NULL,FM_FDOPEN,file_name);
#ifdef HAVE_BZLIB
  file_manager->bz_file = NULL;
#endif
#ifdef HAVE_ZLIB
  file_manager->gz_file = NULL;
#endif
  // Attributes
  file_manager->mode = mode;
  file_manager->file_name = strdup(file_name);
  gem_cond_fatal_error(file_manager->file_name==NULL,STRDUP);
  file_manager->file_size = UINT64_MAX;
  // Check BZIP/GZIP compress formats (low layer)
  if (FM_IS_READING(mode)) {
    fm_check_file_type(file_manager,file_name);
  } else {
    file_manager->file_type = FM_REGULAR_FILE;
  }
  // Initialize file manager
  fm_initialize(file_manager);
  // Return fm
  return file_manager;
}
fm_t* fm_open_popen(char* const file_name,const fm_mode mode) {
  char *pmode[] = {"r","w","r+"};
  // Allocate handler
  fm_t* file_manager = mm_alloc(fm_t);
  // File
  file_manager->fd = 0;
  file_manager->file = popen(file_name,pmode[mode]);
  gem_cond_fatal_error(file_manager->file==NULL,FM_FDOPEN,file_name);
#ifdef HAVE_BZLIB
  file_manager->bz_file = NULL;
#endif
#ifdef HAVE_ZLIB
  file_manager->gz_file = NULL;
#endif
  // Attributes
  file_manager->mode = mode;
  file_manager->file_name = strdup(file_name);
  gem_cond_fatal_error(file_manager->file_name==NULL,STRDUP);
  file_manager->file_size = UINT64_MAX;
  file_manager->file_type = FM_POPEN;
  // Initialize file manager
  fm_initialize(file_manager);
  // Return fm
  return file_manager;
}
fm_t* fm_open_temp_file(void) {
  // Allocate handler
  fm_t* const file_manager = mm_alloc(fm_t);
  // Open a file
  file_manager->file_name = mm_calloc(strlen(mm_get_tmp_folder())+22,char,true);
  sprintf(file_manager->file_name,"%sfm_temp_XXXXXX",mm_get_tmp_folder());
  // Make it temporary
  file_manager->fd = mkstemp(file_manager->file_name);
  gem_cond_fatal_error(file_manager->fd==-1,SYS_MKSTEMP,file_manager->file_name);
  gem_cond_fatal_error(unlink(file_manager->file_name),SYS_HANDLE_TMP); // Make it temporal
  // File
  file_manager->file = fdopen(file_manager->fd,fm_file_open_flags[FM_READ_WRITE]);
  gem_cond_fatal_error(file_manager->file==NULL,FM_FDOPEN,file_manager->file_name);
#ifdef HAVE_BZLIB
  file_manager->bz_file = NULL;
#endif
#ifdef HAVE_ZLIB
  file_manager->gz_file = NULL;
#endif
  // Attributes
  file_manager->mode = FM_READ_WRITE;
  file_manager->file_size = UINT64_MAX;
  file_manager->file_type = FM_REGULAR_FILE;
  // Initialize file manager
  fm_initialize(file_manager);
  // Return fm
  return file_manager;
}
fm_t* fm_open_FILE(FILE* const stream,const fm_mode mode) {
  // Allocate handler
  fm_t* file_manager = mm_alloc(fm_t);
  // File
  file_manager->fd = 0;
  file_manager->file = stream;
#ifdef HAVE_BZLIB
  file_manager->bz_file = NULL;
#endif
#ifdef HAVE_ZLIB
  file_manager->gz_file = NULL;
#endif
  // Attributes
  file_manager->mode = mode;
  file_manager->file_name = STREAM_FILE_NAME;
  file_manager->file_type = FM_STREAM;
  file_manager->file_size = UINT64_MAX;
  // Initialize file manager
  fm_initialize(file_manager);
  // Return fm
  return file_manager;
}

fm_t* fm_open_gzFILE(FILE* const stream,const fm_mode mode) {
#ifndef HAVE_ZLIB
  gem_fatal_error(FM_NO_ZLIB_SUPPORT);
  return NULL;
#else
  // Allocate handler
  fm_t* file_manager = mm_alloc(fm_t);
  // File
  file_manager->fd = 0;
  file_manager->file = stream;
#ifdef HAVE_BZLIB
  file_manager->bz_file = NULL;
#endif
  // Attributes
  file_manager->mode = mode;
  file_manager->file_name = STREAM_FILE_NAME;
  file_manager->file_type = FM_GZIPPED_FILE;
  file_manager->file_size = UINT64_MAX;
  // Initialize file manager
  fm_initialize(file_manager);
  // Return fm
  return file_manager;
#endif
}
fm_t* fm_open_bzFILE(FILE* const stream,const fm_mode mode) {
#ifndef HAVE_BZLIB
  gem_fatal_error(FM_NO_BZLIB_SUPPORT);
  return NULL;
#else
  // Allocate handler
  fm_t* file_manager = mm_alloc(fm_t);
  // File
  file_manager->fd = 0;
  file_manager->file = stream;
#ifdef HAVE_ZLIB
  file_manager->gz_file = NULL;
#endif
  file_manager->bz_file = NULL;
  // Attributes
  file_manager->mode = mode;
  file_manager->file_name = STREAM_FILE_NAME;
  file_manager->file_type = FM_BZIPPED_FILE;
  file_manager->file_size = UINT64_MAX;
  // Initialize file manager
  fm_initialize(file_manager);
  // Return fm
  return file_manager;
#endif
}
void fm_close(fm_t* const file_manager) {
  // Close fm
  switch (file_manager->file_type) {
    case FM_STREAM:
      gem_cond_fatal_error(fclose(file_manager->file),FM_CLOSE,file_manager->file_name);
      break;
	case FM_POPEN:
      gem_cond_fatal_error(pclose(file_manager->file),FM_CLOSE,file_manager->file_name);
      break;	  
    case FM_REGULAR_FILE:
      gem_cond_fatal_error(fclose(file_manager->file),FM_CLOSE,file_manager->file_name);
      break;
#ifdef HAVE_ZLIB
    case FM_GZIPPED_FILE:
      gem_cond_fatal_error(gzclose(file_manager->gz_file),FM_GZCLOSE,file_manager->file_name);
      break;
#endif
#ifdef HAVE_BZLIB
    case FM_BZIPPED_FILE: {
      int bzerr;
      if (FM_IS_READING(file_manager->mode)) {
        BZ2_bzReadClose(&bzerr,file_manager->bz_file);
      } else {
        BZ2_bzWriteClose(&bzerr,file_manager->bz_file,0,NULL,NULL);
      }
      gem_cond_fatal_error(bzerr!=BZ_OK,FM_BZCLOSE,file_manager->file_name);
      break;
    }
#endif
    default:
      GEM_INVALID_CASE();
      break;
  }
  // Free
  if (strcmp(file_manager->file_name,STREAM_FILE_NAME)) mm_free(file_manager->file_name);
  if (file_manager->skip_read_buffer!=NULL)  mm_free(file_manager->skip_read_buffer);
  if (file_manager->skip_write_buffer!=NULL) mm_free(file_manager->skip_write_buffer);
  mm_free(file_manager);
}
/*
 * Accesors
 */
uint64_t fm_get_current_position(fm_t* const file_manager) {
  return file_manager->byte_position;
}
bool fm_eof(fm_t* const file_manager) {
  // Shortcut eof
  if (file_manager->eof) return true;
  // Refresh eof
  switch (file_manager->file_type) {
    case FM_STREAM:
    case FM_REGULAR_FILE:
	case FM_POPEN:
      file_manager->eof = feof(file_manager->file);
      return file_manager->eof;
      break;
#ifdef HAVE_ZLIB
    case FM_GZIPPED_FILE:
      file_manager->eof = gzeof(file_manager->gz_file);
      return file_manager->eof;
      break;
#endif
#ifdef HAVE_BZLIB
    case FM_BZIPPED_FILE:
      return file_manager->eof;
      break;
#endif
    default:
      GEM_INVALID_CASE();
      break;
  }
  return true;
}
char* fm_get_file_name(fm_t* const file_manager) {
  return file_manager->file_name;
}
uint64_t fm_get_file_size(fm_t* const file_manager) {
  return file_manager->file_size;
}
/*
 * Seek
 */
void fm_seek(fm_t* const file_manager,const uint64_t position) {
  if (file_manager->file_type==FM_REGULAR_FILE) {
    if (file_manager->byte_position!=position) {
      // True Skip (if possible)
      gem_cond_fatal_error(fseek(file_manager->file,position,SEEK_SET),FM_SEEK,
          file_manager->file_name,file_manager->byte_position+position);
      // Update locator
      file_manager->byte_position = position;
      file_manager->eof = position >= file_manager->file_size;
    }
#ifdef HAVE_ZLIB
	} else if(FM_IS_READING(file_manager->mode) && file_manager->file_type==FM_GZIPPED_FILE) {
      gem_cond_fatal_error(gzseek(file_manager->gz_file,position,SEEK_SET)<0,FM_SEEK,
          file_manager->file_name,file_manager->byte_position+position);
      // Update locator
      file_manager->byte_position = position;
      file_manager->eof = position >= file_manager->file_size;
#endif
#ifdef HAVE_BZLIB
	} else if(FM_IS_READING(file_manager->mode) && file_manager->file_type==FM_BZIPPED_FILE && position == 0) {
		 // libbz2 has no seek function, but if we are seeking to the beginning (when reading) we can just
		 // close and reopen the file
     int bzerr;
		 BZ2_bzReadClose(&bzerr,file_manager->bz_file);
		 gem_cond_fatal_error(bzerr!=BZ_OK,FM_BZCLOSE,file_manager->file_name);
		 if (file_manager->skip_read_buffer!=NULL)  {
				mm_free(file_manager->skip_read_buffer);
				file_manager->skip_read_buffer=NULL;
		 }
		 file_manager->fd = open(file_manager->file_name,fm_open_flags[file_manager->mode],S_IRUSR|S_IWUSR|S_IRGRP|S_IROTH);
		 gem_cond_fatal_error(file_manager->fd==-1,FM_OPEN,file_manager->file_name);
		 file_manager->file = fdopen(file_manager->fd,fm_file_open_flags[file_manager->mode]);
		 gem_cond_fatal_error(file_manager->file==NULL,FM_FDOPEN,file_manager->file_name);
		 int bzerror;
		 file_manager->bz_file = BZ2_bzReadOpen(&bzerror,file_manager->file,0,0,NULL,0);
		 gem_cond_fatal_error(bzerror!=BZ_OK,FM_BZOPEN);
     file_manager->byte_position = 0;
     file_manager->eof = false;
#endif
  } else {
    GEM_NOT_SUPPORTED();
  }
}
void fm_skip_forward(fm_t* const file_manager,const uint64_t num_bytes) {
  GEM_CHECK_ZERO(num_bytes);
  if (FM_IS_READING(file_manager->mode)) {
    /*
     * GT_FM_READ
     */
    if (file_manager->file_type==FM_STREAM || file_manager->file_type==FM_REGULAR_FILE) {
      // True Skip (if possible)
      gem_cond_fatal_error(fseek(file_manager->file,num_bytes,SEEK_CUR),FM_SEEK,
          file_manager->file_name,file_manager->byte_position+num_bytes);
      // Update locator
      file_manager->byte_position += num_bytes;
    } else {
      // Skip By Reading
      if (file_manager->skip_read_buffer==NULL) {
        file_manager->skip_read_buffer = mm_malloc_(1,FM_SKIP_BUFFER_SIZE,false,0);
      }
      uint64_t total_bytes_read = 0, bytes_read;
      while (total_bytes_read < num_bytes) {
        const uint64_t bytes_to_read = (total_bytes_read+FM_SKIP_BUFFER_SIZE < num_bytes) ?
            FM_SKIP_BUFFER_SIZE : num_bytes-total_bytes_read;
        bytes_read = fm_read_mem(file_manager,file_manager->skip_read_buffer,bytes_to_read);
        total_bytes_read += bytes_to_read;
        if (bytes_read != bytes_to_read) break;
      }
    }
  } else {
    /*
     * GT_FM_WRITE
     */
    // Skip Writing Zeros
    if (file_manager->skip_write_buffer==NULL) {
      file_manager->skip_write_buffer = mm_malloc_(1,FM_SKIP_BUFFER_SIZE,true,0);
    }
    uint64_t total_bytes_written = 0;
    while (total_bytes_written < num_bytes) {
      const uint64_t bytes_to_write = (total_bytes_written+FM_SKIP_BUFFER_SIZE < num_bytes) ?
          FM_SKIP_BUFFER_SIZE : num_bytes-total_bytes_written;
      fm_write_mem(file_manager,file_manager->skip_write_buffer,bytes_to_write);
      total_bytes_written += bytes_to_write;
    }
  }
}
void fm_skip_uint64(fm_t* const file_manager) {
  if (FM_IS_READING(file_manager->mode)) {
    fm_read_uint64(file_manager);
  } else {
    fm_write_uint64(file_manager,0);
  }
}
void fm_skip_uint32(fm_t* const file_manager) {
  if (FM_IS_READING(file_manager->mode)) {
    fm_read_uint32(file_manager);
  } else {
    fm_write_uint32(file_manager,0);
  }
}
void fm_skip_uint16(fm_t* const file_manager) {
  if (FM_IS_READING(file_manager->mode)) {
    fm_read_uint16(file_manager);
  } else {
    fm_write_uint16(file_manager,0);
  }
}
void fm_skip_uint8(fm_t* const file_manager) {
  if (FM_IS_READING(file_manager->mode)) {
    fm_read_uint8(file_manager);
  } else {
    fm_write_uint8(file_manager,0);
  }
}
void fm_skip_align(fm_t* const file_manager,const uint64_t num_bytes) {
  GEM_CHECK_ZERO(num_bytes);
  const uint64_t bytes_mod = file_manager->byte_position % num_bytes;
  if (bytes_mod > 0) {
    const uint64_t bytes_to_skip = num_bytes - bytes_mod;
    fm_skip_forward(file_manager,bytes_to_skip);
  }
}
void fm_skip_align_16(fm_t* const file_manager) {
  fm_skip_align(file_manager,2);
}
void fm_skip_align_32(fm_t* const file_manager) {
  fm_skip_align(file_manager,4);
}
void fm_skip_align_64(fm_t* const file_manager) {
  fm_skip_align(file_manager,8);
}
void fm_skip_align_128(fm_t* const file_manager) {
  fm_skip_align(file_manager,16);
}
void fm_skip_align_512(fm_t* const file_manager) {
  fm_skip_align(file_manager,64);
}
void fm_skip_align_1024(fm_t* const file_manager) {
  fm_skip_align(file_manager,128);
}
void fm_skip_align_4KB(fm_t* const file_manager) {
  fm_skip_align(file_manager,4096);
}
void fm_skip_align_mempage(fm_t* const file_manager) {
  int64_t sz = sysconf(_SC_PAGESIZE);
  gem_cond_fatal_error(sz==-1,SYS_SYSCONF);
  fm_skip_align(file_manager,sz);
}
/*
 * Read
 */
uint64_t fm_read_uint64(fm_t* const file_manager) {
  uint64_t var;
  fm_read_mem(file_manager,&var,8);
  return var;
}
uint32_t fm_read_uint32(fm_t* const file_manager) {
  uint32_t var;
  fm_read_mem(file_manager,&var,4);
  return var;
}
uint16_t fm_read_uint16(fm_t* const file_manager) {
  uint16_t var;
  fm_read_mem(file_manager,&var,2);
  return var;
}
uint8_t fm_read_uint8(fm_t* const file_manager) {
  uint8_t var;
  fm_read_mem(file_manager,&var,1);
  return var;
}
uint64_t fm_read_mem(
    fm_t* const file_manager,
    void* const dst,
    const uint64_t num_bytes) {
  GEM_CHECK_ZERO(num_bytes);
  gem_fatal_check(!FM_IS_READING(file_manager->mode),FM_INVALID_MODE_READ,file_manager->file_name);
  // Read
  int64_t num_bytes_read = 0;
  switch (file_manager->file_type) {
    case FM_STREAM:
    case FM_REGULAR_FILE:
	 case FM_POPEN:
      num_bytes_read = fread(dst,1,num_bytes,file_manager->file);
      // gem_cond_fatal_error(num_bytes_read==0,FM_READ_ZERO,num_bytes,file_manager->file_name);
      file_manager->eof = (num_bytes_read<num_bytes);
      break;
#ifdef HAVE_ZLIB
    case FM_GZIPPED_FILE:
      num_bytes_read = gzread(file_manager->gz_file,dst,num_bytes);
      gem_cond_fatal_error(num_bytes_read==-1,FM_GZREAD,num_bytes,file_manager->file_name);
      file_manager->eof = (num_bytes_read<num_bytes);
      break;
#endif
#ifdef HAVE_BZLIB
    case FM_BZIPPED_FILE:
      if (!file_manager->eof) {
        int bzerror;
        num_bytes_read = BZ2_bzRead(&bzerror,file_manager->bz_file,dst,num_bytes);
        if (gem_expect_false(bzerror==BZ_STREAM_END)) {
          file_manager->eof = true;
        } else {
          gem_cond_fatal_error(bzerror!=BZ_OK,FM_BZREAD,num_bytes,file_manager->file_name);
          file_manager->eof = num_bytes_read<num_bytes;
        }
      }
      break;
#endif
    default:
      GEM_INVALID_CASE();
      break;
  }
  // Update locator
  file_manager->byte_position += num_bytes_read;
  return num_bytes_read;
}
mm_t* fm_load_mem(fm_t* const file_manager,const uint64_t num_bytes) {
  GEM_CHECK_ZERO(num_bytes);
  // Allocate Memory
  mm_t* const mm = mm_bulk_mmalloc(num_bytes,false);
  void* const mm_mem = mm_get_base_mem(mm);
  // Read
  const uint64_t bytes_read = fm_read_mem(file_manager,mm_mem,num_bytes);
  gem_cond_fatal_error(bytes_read!=num_bytes,FM_LOAD,num_bytes,bytes_read);
  // Return
  return mm;
}
void fm_prefetch_next(fm_t* const file_manager,const uint64_t num_bytes) {
  // Read
  switch (file_manager->file_type) {
    case FM_REGULAR_FILE:
#ifdef __MACH__
      // NOP
#else
      posix_fadvise(file_manager->fd,file_manager->byte_position,num_bytes,POSIX_FADV_WILLNEED);
#endif
      break;
    default:
      break;
  }
}
/*
 * Write
 */
void fm_write_uint64(fm_t* const file_manager,const uint64_t data) {
  fm_write_mem(file_manager,&data,8);
}
void fm_write_uint32(fm_t* const file_manager,const uint32_t data) {
  fm_write_mem(file_manager,&data,4);
}
void fm_write_uint16(fm_t* const file_manager,const uint16_t data) {
  fm_write_mem(file_manager,&data,2);
}
void fm_write_uint8(fm_t* const file_manager,const uint8_t data) {
  fm_write_mem(file_manager,&data,1);
}
void fm_write_mem(fm_t* const file_manager,const void* const src,const uint64_t num_bytes) {
  gem_fatal_check(!FM_IS_WRITING(file_manager->mode),FM_INVALID_MODE_WRITE,file_manager->file_name);
  switch (file_manager->file_type) {
    case FM_STREAM:
	 case FM_POPEN:
    case FM_REGULAR_FILE: {
      gem_cond_fatal_error(fwrite(src,1,num_bytes,file_manager->file)!=num_bytes,FM_WRITE,file_manager->file_name);
      break;
    }
#ifdef HAVE_ZLIB
    case FM_GZIPPED_FILE: {
      gem_cond_fatal_error(gzwrite(file_manager->gz_file,src,num_bytes)!=num_bytes,FM_GZWRITE,file_manager->file_name);
      break;
    }
#endif
#ifdef HAVE_BZLIB
    case FM_BZIPPED_FILE: {
      int bzerror;
      BZ2_bzWrite(&bzerror,file_manager->bz_file,(void*)src,num_bytes);
      gem_cond_fatal_error(bzerror!=BZ_OK,FM_BZWRITE,file_manager->file_name);
      break;
    }
#endif
    default:
      GEM_INVALID_CASE();
      break;
  }
  // Update locator
  file_manager->byte_position += num_bytes;
}
/*
 * Bulk read of file
 */
void fm_bulk_read_fd(
    const int fd,
    void* const dst,
    const uint64_t size) {
  uint64_t bytes_written = 0, bytes_read = 0;
  while (bytes_written < size) {
    const uint64_t bytes_pending = size-bytes_written;
    const uint64_t chunk_size = (bytes_pending<FM_BULK_COPY_BLOCK_SIZE) ? bytes_pending : FM_BULK_COPY_BLOCK_SIZE;
    // Copy chunk
    gem_cond_log(FM_DEEP_DEBUG,"[GEM]> Reading 'read(...)' %lu bytes from offset %lu ...",chunk_size,bytes_written);
    bytes_read = read(fd,dst+bytes_written,chunk_size);
    gem_cond_fatal_error(bytes_read!=chunk_size,FM_FDREAD,chunk_size,fd);
    gem_cond_log(FM_DEEP_DEBUG,"[GEM]> ... done! (%lu bytes read)",bytes_read);
    bytes_written += chunk_size;
  }
}
void fm_bulk_read_file(
    char* const file_name,
    void* const dst,
    const uint64_t offset,
    const uint64_t size) {
  // Retrieve input file info
  struct stat stat_info;
  gem_cond_fatal_error(stat(file_name,&stat_info)==-1,FM_STAT,file_name);
  // Open file descriptor
  const int fd = open(file_name,O_RDONLY,S_IRUSR);
  gem_cond_fatal_error(fd==-1,FM_FDOPEN,file_name);
  if (offset > 0) {
    gem_cond_fatal_error(lseek(fd,offset,SEEK_SET)==-1,FM_SEEK,file_name,offset); // Seek
  }
  // Read file
  fm_bulk_read_fd(fd,dst,(size==0) ? stat_info.st_size-offset : size);
}
/*
 * FileManager Wrappers
 */
void gem_stat(char* const file_name,struct stat *stat_info) {
  gem_cond_fatal_error(stat(file_name,stat_info)==-1,FM_STAT,file_name);
}
int gem_open_fd(char* const file_name,const int flags,const mode_t mode) {
  int fd = open(file_name,flags,mode);
  gem_cond_fatal_error(fd==-1,FM_OPEN,file_name);
  return fd;
}
FILE* gem_open_FILE(char* const file_name,const char* opentype) {
  FILE* const file = fopen(file_name,opentype);
  gem_cond_fatal_error(file==NULL,FM_FDOPEN,file_name);
  return file;
}
void gem_unlink(char* const file_name) {
  gem_cond_fatal_error(unlink(file_name),FM_UNLINK,file_name);
}
/*
 * Utils
 */
bool gem_access(char* const path,const fm_mode mode) {
  if (access(path,F_OK)) {
    if (ENOENT  == errno /* Does not exist*/ ||
        ENOTDIR == errno /* Not a directory */) return false;
  }
  if (mode==FM_READ || mode==FM_READ_WRITE) {
    if (access(path,R_OK)) return false;
  }
  if (mode==FM_WRITE || mode==FM_READ_WRITE) {
    if (access(path,W_OK)) {
      if (errno == EACCES /* Access denied */ ||
          errno == EROFS /* Read-only filesystem */) {
        return false;
      }
    }
  }
  return true;
}
uint64_t gem_file_size(const char* const file_name) {
  // Check FILE stats
  struct stat stat_info;
  gem_cond_fatal_error(stat(file_name,&stat_info)==-1,FM_STAT,file_name);
  return stat_info.st_size;
}
/*
 * FileManager Printers
 */
int vfmprintf(fm_t* const file_manager,const char *template,va_list v_args) {
  // Depending on the type we might have to compose the data into a buffer
  int num_bytes = 0;
  switch (file_manager->file_type) {
    case FM_STREAM:
    case FM_REGULAR_FILE:
	 case FM_POPEN:
      num_bytes = vfprintf(file_manager->file,template,v_args);
      break;
    case FM_GZIPPED_FILE:
    case FM_BZIPPED_FILE:
      if (file_manager->skip_write_buffer==NULL) {
        file_manager->skip_write_buffer = mm_malloc_(1,FM_SKIP_BUFFER_SIZE,true,0);
      }
      num_bytes = vsprintf((char*)file_manager->skip_write_buffer,template,v_args);
      fm_write_mem(file_manager,file_manager->skip_write_buffer,num_bytes);
      break;
    default:
      GEM_INVALID_CASE();
      break;
  }
  return num_bytes;
}
int fmprintf(fm_t* const file_manager,const char *template,...) {
  va_list v_args;
  va_start(v_args,template);
  const int num_bytes = vfmprintf(file_manager,template,v_args);
  va_end(v_args);
  return num_bytes;
}

int bzgetc(void *stream) {
	int err;
	char c;
	int n = BZ2_bzRead(&err,stream,&c,1);
	if(n < 1) return EOF;
	return (int)c;
}

ssize_t fm_getline(char **buf, size_t *bufsiz, fm_t* const file_manager) {
	
	char *ptr, *eptr;
	
	if (*buf == NULL || *bufsiz == 0) {
		*bufsiz = 64;
		if ((*buf = malloc(*bufsiz)) == NULL) return -1;
	}

	void *stream;
	int(*fm_getc)(void *stream);
	switch (file_manager->file_type) {
	 case FM_STREAM:
	 case FM_REGULAR_FILE:
	 case FM_POPEN:
		stream = file_manager->file;
		fm_getc = (int (*)(void *))fgetc;
		break;
#ifdef HAVE_ZLIB
	 case FM_GZIPPED_FILE:
		stream = file_manager->gz_file;
		fm_getc = (int (*)(void *))gzgetc;
		break;
#endif
#ifdef HAVE_BZLIB
	 case FM_BZIPPED_FILE:
		stream = file_manager->bz_file;
		fm_getc = bzgetc;
		break;
#endif
	 default:
		GEM_INVALID_CASE();
		break;
	}
	
	for (ptr = *buf, eptr = *buf + *bufsiz;;) {
		int c = fm_getc(stream);
		if (c == EOF) {
#if HAVE_BZLIB
			if(file_manager->file_type == FM_BZIPPED_FILE) file_manager->eof = true;
#endif
			if (fm_eof(file_manager)) {
				*ptr = '\0';
				return ptr == *buf ? -1 : ptr - *buf;
			} else {
				return -1;
			}
		}
		file_manager->byte_position++;
		*ptr++ = c;
		if (c == '\n') {
			*ptr = '\0';
			return ptr - *buf;
		}
		if (ptr + 2 >= eptr) {
			char *nbuf;
			size_t nbufsiz = *bufsiz * 2;
			ssize_t d = ptr - *buf;
			if ((nbuf = realloc(*buf, nbufsiz)) == NULL) return -1;
			*buf = nbuf;
			*bufsiz = nbufsiz;
			eptr = nbuf + nbufsiz;
			ptr = nbuf + d;
		}
	}
}<|MERGE_RESOLUTION|>--- conflicted
+++ resolved
@@ -129,11 +129,7 @@
   switch (file_manager->file_type) {
     case FM_STREAM:
     case FM_REGULAR_FILE:
-<<<<<<< HEAD
-	  case FM_POPEN:
-=======
 	 case FM_POPEN:
->>>>>>> 97f66ada
       break;
 #ifdef HAVE_ZLIB
     case FM_GZIPPED_FILE: {
